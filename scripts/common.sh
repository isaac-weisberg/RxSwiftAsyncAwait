#!/bin/bash
set -e

RESET="\033[0m"
BLACK="\033[30m"
RED="\033[31m"
GREEN="\033[32m"
YELLOW="\033[33m"
BLUE="\033[34m"
MAGENTA="\033[35m"
CYAN="\033[36m"
WHITE="\033[37m"
BOLDBLACK="\033[1m\033[30m"
BOLDRED="\033[1m\033[31m"
BOLDGREEN="\033[1m\033[32m"
BOLDYELLOW="\033[1m\033[33m"
BOLDBLUE="\033[1m\033[34m"
BOLDMAGENTA="\033[1m\033[35m"
BOLDCYAN="\033[1m\033[36m"
BOLDWHITE="\033[1m\033[37m"

# make sure all tests are passing

<<<<<<< HEAD
if [ `xcrun simctl list runtimes | grep com.apple.CoreSimulator.SimRuntime.iOS-11 | wc -l` -eq 1 ]; then
	DEFAULT_IOS_SIMULATOR=RxSwiftTest/iPhone-6/iOS/11.0
else
	DEFAULT_IOS_SIMULATOR=RxSwiftTest/iPhone-6/iOS/10.0
fi

if [ `xcrun simctl list runtimes | grep com.apple.CoreSimulator.SimRuntime.watchOS-4 | wc -l` -eq 1 ]; then
	DEFAULT_WATCHOS_SIMULATOR=RxSwiftTest/Apple-Watch-38mm/watchOS/4.0
else
	DEFAULT_WATCHOS_SIMULATOR=RxSwiftTest/Apple-Watch-38mm/watchOS/3.0
fi

if [ `xcrun simctl list runtimes | grep com.apple.CoreSimulator.SimRuntime.tvOS-11 | wc -l` -eq 1 ]; then
	DEFAULT_TVOS_SIMULATOR=RxSwiftTest/Apple-TV-1080p/tvOS/11.0
else
	DEFAULT_TVOS_SIMULATOR=RxSwiftTest/Apple-TV-1080p/tvOS/10.0
=======
if [[ `uname` == "Darwin" ]]; then
    if [ `xcrun simctl list runtimes | grep com.apple.CoreSimulator.SimRuntime.iOS-10-3 | wc -l` -eq 1 ]; then
    	DEFAULT_IOS_SIMULATOR=RxSwiftTest/iPhone-6/iOS/10.3
	elif [ `xcrun simctl list runtimes | grep com.apple.CoreSimulator.SimRuntime.iOS-11-0 | wc -l` -eq 1 ]; then
    	DEFAULT_IOS_SIMULATOR=RxSwiftTest/iPhone-6/iOS/11.0
    else
    	DEFAULT_IOS_SIMULATOR=RxSwiftTest/iPhone-6/iOS/10.0
    fi

    if [ `xcrun simctl list runtimes | grep com.apple.CoreSimulator.SimRuntime.watchOS-3-2 | wc -l` -eq 1 ]; then
    	DEFAULT_WATCHOS_SIMULATOR=RxSwiftTest/Apple-Watch-38mm/watchOS/3.2
	elif [ `xcrun simctl list runtimes | grep com.apple.CoreSimulator.SimRuntime.watchOS-4-0 | wc -l` -eq 1 ]; then
    	DEFAULT_WATCHOS_SIMULATOR=RxSwiftTest/Apple-Watch-38mm/watchOS/4.0
    else
    	DEFAULT_WATCHOS_SIMULATOR=RxSwiftTest/Apple-Watch-38mm/watchOS/3.0
    fi

    if [ `xcrun simctl list runtimes | grep com.apple.CoreSimulator.SimRuntime.tvOS-10-2 | wc -l` -eq 1 ]; then
    	DEFAULT_TVOS_SIMULATOR=RxSwiftTest/Apple-TV-1080p/tvOS/10.2
    elif [ `xcrun simctl list runtimes | grep com.apple.CoreSimulator.SimRuntime.tvOS-11-0 | wc -l` -eq 1 ]; then
    	DEFAULT_TVOS_SIMULATOR=RxSwiftTest/Apple-TV-1080p/tvOS/11.0
    else
    	DEFAULT_TVOS_SIMULATOR=RxSwiftTest/Apple-TV-1080p/tvOS/10.0
    fi
>>>>>>> 80de9622
fi
RUN_SIMULATOR_BY_NAME=0

function runtime_available() {
	if [ `xcrun simctl list runtimes | grep "${1}" | wc -l` -eq 1 ]; then
		return 0
	else
		return 1
	fi
}

# used to check simulator name
function contains() {
	string="$1"
	substring="$2"
	if [[ $string == *"$substring"* ]]
	then
		return 0    # $substring is in $string
	else
		return 1    # $substring is not in $string
	fi
}

function simulator_ids() {
	SIMULATOR=$1
	xcrun simctl list | grep "${SIMULATOR}" | cut -d "(" -f 2 | cut -d ")" -f 1 | sort | uniq
}

function simulator_available() {
	SIMULATOR=$1
	if [ `simulator_ids "${SIMULATOR}" | wc -l` -eq 0 ]; then
		return -1
	elif [ `simulator_ids "${SIMULATOR}" | wc -l` -gt 1 ]; then
		echo "Multiple simulators ${SIMULATOR} found"
		xcrun simctl list | grep "${SIMULATOR}"
		exit -1
	elif [ `xcrun simctl list | grep "${SIMULATOR}" | grep "unavailable" | wc -l` -gt 0 ]; then
		xcrun simctl list | grep "${SIMULATOR}" | grep "unavailable"
		exit -1
	else
		return 0
	fi
}

function is_real_device() {
	contains "$1" "’s "
}

function ensure_simulator_available() {
	SIMULATOR=$1

	if simulator_available "${SIMULATOR}"; then
		echo "${SIMULATOR} exists"
		return
	fi

	DEVICE=`echo "${SIMULATOR}" | cut -d "/" -f 2`
	OS=`echo "${SIMULATOR}" | cut -d "/" -f 3`
	VERSION_SUFFIX=`echo "${SIMULATOR}" | cut -d "/" -f 4 | sed -e "s/\./-/"`

	RUNTIME="com.apple.CoreSimulator.SimRuntime.${OS}-${VERSION_SUFFIX}"

	echo "Creating new simulator with runtime=${RUNTIME}"
	xcrun simctl create "${SIMULATOR}" "com.apple.CoreSimulator.SimDeviceType.${DEVICE}" "${RUNTIME}"

	SIMULATOR_ID=`simulator_ids "${SIMULATOR}"`
	echo "Warming up ${SIMULATOR_ID} ..."
	open -a "Simulator" --args -CurrentDeviceUDID "${SIMULATOR_ID}"
	sleep 120
}

BUILD_DIRECTORY=build

function rx() {
	action Rx.xcworkspace "$1" "$2" "$3" "$4"
}

function action() {
	WORKSPACE=$1
	SCHEME=$2
	CONFIGURATION=$3
	SIMULATOR=$4
	ACTION=$5

	echo
	printf "${GREEN}${ACTION} ${BOLDCYAN}$SCHEME - $CONFIGURATION ($SIMULATOR)${RESET}\n"
	echo

	DESTINATION=""
	if [ "${SIMULATOR}" != "" ]; then
		#if it's a real device
		if is_real_device "${SIMULATOR}"; then
			DESTINATION='name='${SIMULATOR}
			#else it's just a simulator
		else
			OS=`echo $SIMULATOR | cut -d '/' -f 3`
			if [ "${RUN_SIMULATOR_BY_NAME}" -eq 1 ]; then
				SIMULATOR_NAME=`echo $SIMULATOR | cut -d '/' -f 1`
				DESTINATION='platform='$OS' Simulator,name='$SIMULATOR_NAME''
			else
				ensure_simulator_available "${SIMULATOR}"
				SIMULATOR_GUID=`simulator_ids "${SIMULATOR}"`
				DESTINATION='platform='$OS' Simulator,OS='$OS',id='$SIMULATOR_GUID''
			fi
			echo "Running on ${DESTINATION}"
		fi
	else
		DESTINATION='platform=macOS,arch=x86_64'
	fi

	set -x
	mkdir -p build
	killall Simulator || true
	xcodebuild -workspace "${WORKSPACE}" \
		-scheme "${SCHEME}" \
		-configuration "${CONFIGURATION}" \
		-derivedDataPath "${BUILD_DIRECTORY}" \
		-destination "$DESTINATION" \
		$ACTION | tee build/last-build-output.txt | xcpretty -c
	exitIfLastStatusWasUnsuccessful
	set +x
}

function exitIfLastStatusWasUnsuccessful() {
	STATUS=${PIPESTATUS[0]}
	if [ $STATUS -ne 0 ]; then
		echo $STATUS
		exit $STATUS
	fi
}<|MERGE_RESOLUTION|>--- conflicted
+++ resolved
@@ -21,24 +21,6 @@
 
 # make sure all tests are passing
 
-<<<<<<< HEAD
-if [ `xcrun simctl list runtimes | grep com.apple.CoreSimulator.SimRuntime.iOS-11 | wc -l` -eq 1 ]; then
-	DEFAULT_IOS_SIMULATOR=RxSwiftTest/iPhone-6/iOS/11.0
-else
-	DEFAULT_IOS_SIMULATOR=RxSwiftTest/iPhone-6/iOS/10.0
-fi
-
-if [ `xcrun simctl list runtimes | grep com.apple.CoreSimulator.SimRuntime.watchOS-4 | wc -l` -eq 1 ]; then
-	DEFAULT_WATCHOS_SIMULATOR=RxSwiftTest/Apple-Watch-38mm/watchOS/4.0
-else
-	DEFAULT_WATCHOS_SIMULATOR=RxSwiftTest/Apple-Watch-38mm/watchOS/3.0
-fi
-
-if [ `xcrun simctl list runtimes | grep com.apple.CoreSimulator.SimRuntime.tvOS-11 | wc -l` -eq 1 ]; then
-	DEFAULT_TVOS_SIMULATOR=RxSwiftTest/Apple-TV-1080p/tvOS/11.0
-else
-	DEFAULT_TVOS_SIMULATOR=RxSwiftTest/Apple-TV-1080p/tvOS/10.0
-=======
 if [[ `uname` == "Darwin" ]]; then
     if [ `xcrun simctl list runtimes | grep com.apple.CoreSimulator.SimRuntime.iOS-10-3 | wc -l` -eq 1 ]; then
     	DEFAULT_IOS_SIMULATOR=RxSwiftTest/iPhone-6/iOS/10.3
@@ -63,7 +45,6 @@
     else
     	DEFAULT_TVOS_SIMULATOR=RxSwiftTest/Apple-TV-1080p/tvOS/10.0
     fi
->>>>>>> 80de9622
 fi
 RUN_SIMULATOR_BY_NAME=0
 
