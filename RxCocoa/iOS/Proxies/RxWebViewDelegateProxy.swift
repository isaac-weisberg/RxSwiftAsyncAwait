//
//  RxWebViewDelegateProxy.swift
//  RxCocoa
//
//  Created by Andrew Breckenridge on 9/26/16.
//  Copyright © 2016 Krunoslav Zaher. All rights reserved.
//

#if os(iOS)
import UIKit

#if !RX_NO_MODULE
import RxSwift
#endif

public class RxWebViewDelegateProxy
    : DelegateProxy
    , DelegateProxyType
    , UIWebViewDelegate {
<<<<<<< HEAD
=======

    /// For more information take a look at `DelegateProxyType`.
    public override class func createProxyForObject(_ object: AnyObject) -> AnyObject {
        let webView: UIWebView = castOrFatalError(object)
        return webView.createRxDelegateProxy()
    }
>>>>>>> f1e215a3
    
    public static var factory = DelegateProxyFactory { (parentObject: UIWebView) in
        RxWebViewDelegateProxy(parentObject: parentObject)
    }

    /// For more information take a look at `DelegateProxyType`.
    public class func setCurrentDelegate(_ delegate: AnyObject?, toObject object: AnyObject) {
        let webView: UIWebView = castOrFatalError(object)
        webView.delegate = castOptionalOrFatalError(delegate)
    }

    /// For more information take a look at `DelegateProxyType`.
    public class func currentDelegateFor(_ object: AnyObject) -> AnyObject? {
        let webView: UIWebView = castOrFatalError(object)
        return webView.delegate
    }


}

#endif<|MERGE_RESOLUTION|>--- conflicted
+++ resolved
@@ -17,15 +17,6 @@
     : DelegateProxy
     , DelegateProxyType
     , UIWebViewDelegate {
-<<<<<<< HEAD
-=======
-
-    /// For more information take a look at `DelegateProxyType`.
-    public override class func createProxyForObject(_ object: AnyObject) -> AnyObject {
-        let webView: UIWebView = castOrFatalError(object)
-        return webView.createRxDelegateProxy()
-    }
->>>>>>> f1e215a3
     
     public static var factory = DelegateProxyFactory { (parentObject: UIWebView) in
         RxWebViewDelegateProxy(parentObject: parentObject)
@@ -42,8 +33,6 @@
         let webView: UIWebView = castOrFatalError(object)
         return webView.delegate
     }
-
-
 }
 
 #endif