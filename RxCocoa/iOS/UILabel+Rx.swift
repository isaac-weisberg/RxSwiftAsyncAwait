--- conflicted
+++ resolved
@@ -28,13 +28,8 @@
     /**
     Bindable sink for `attributedText` property.
     */
-<<<<<<< HEAD
-    public var attributedText: AnyObserver<AttributedString?> {
+    public var attributedText: AnyObserver<NSAttributedString?> {
         return UIBindingObserver(UIElement: self.base) { label, text in
-=======
-    public var rx_attributedText: AnyObserver<NSAttributedString?> {
-        return UIBindingObserver(UIElement: self) { label, text in
->>>>>>> 4f54c9bf
             label.attributedText = text
         }.asObserver()
     }
