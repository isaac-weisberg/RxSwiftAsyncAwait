//
//  UIBindingObserver.swift
//  Rx
//
//  Created by Krunoslav Zaher on 2/7/16.
//  Copyright © 2016 Krunoslav Zaher. All rights reserved.
//

import Foundation
#if !RX_NO_MODULE
    import RxSwift
#endif

/**
Observer that enforces interface binding rules:
 * can't bind errors (in debug builds binding of errors causes `fatalError` in release builds errors are being logged)
 * ensures binding is performed on main thread
 
`UIBindingObserver` doesn't retain target interface and in case owned interface element is released, element isn't bound.
*/
public class UIBindingObserver<UIElementType, Value where UIElementType: AnyObject> : ObserverType {
    public typealias E = Value

    weak var UIElement: UIElementType?

    let binding: (UIElementType, Value) -> Void

    /**
     Initializes `ViewBindingObserver` using
    */
    public init(UIElement: UIElementType, binding: (UIElementType, Value) -> Void) {
        self.UIElement = UIElement
        self.binding = binding
    }

    /**
     Binds next element to owner view as described in `binding`.
    */
<<<<<<< HEAD
    public func on(_ event: Event<Value>) {
        MainScheduler.ensureExecutingOnScheduler()
=======
    public func on(event: Event<Value>) {
        MainScheduler.ensureExecutingOnScheduler("Element can be bound to user interface only on MainThread.")
>>>>>>> 9b1583f2

        switch event {
        case .next(let element):
            if let view = self.UIElement {
                binding(view, element)
            }
        case .error(let error):
            bindingErrorToInterface(error)
        case .completed:
            break
        }
    }

    /**
     Erases type of observer.

     - returns: type erased observer.
     */
    public func asObserver() -> AnyObserver<Value> {
        return AnyObserver(eventHandler: on)
    }
}<|MERGE_RESOLUTION|>--- conflicted
+++ resolved
@@ -36,22 +36,17 @@
     /**
      Binds next element to owner view as described in `binding`.
     */
-<<<<<<< HEAD
-    public func on(_ event: Event<Value>) {
-        MainScheduler.ensureExecutingOnScheduler()
-=======
     public func on(event: Event<Value>) {
         MainScheduler.ensureExecutingOnScheduler("Element can be bound to user interface only on MainThread.")
->>>>>>> 9b1583f2
 
         switch event {
-        case .next(let element):
+        case .Next(let element):
             if let view = self.UIElement {
                 binding(view, element)
             }
-        case .error(let error):
+        case .Error(let error):
             bindingErrorToInterface(error)
-        case .completed:
+        case .Completed:
             break
         }
     }
