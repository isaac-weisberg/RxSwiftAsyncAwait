--- conflicted
+++ resolved
@@ -199,6 +199,8 @@
 		C8093DA61B8A72BE0088E94D /* SubjectType.swift in Sources */ = {isa = PBXBuildFile; fileRef = C8093CC11B8A72BE0088E94D /* SubjectType.swift */; };
 		C8093DA71B8A72BE0088E94D /* Variable.swift in Sources */ = {isa = PBXBuildFile; fileRef = C8093CC21B8A72BE0088E94D /* Variable.swift */; };
 		C8093DA81B8A72BE0088E94D /* Variable.swift in Sources */ = {isa = PBXBuildFile; fileRef = C8093CC21B8A72BE0088E94D /* Variable.swift */; };
+		C8093ECF1B8A732E0088E94D /* _RX.h in Headers */ = {isa = PBXBuildFile; fileRef = C8093E821B8A732E0088E94D /* _RX.h */; settings = {ATTRIBUTES = (Public, ); }; };
+		C8093ED01B8A732E0088E94D /* _RX.h in Headers */ = {isa = PBXBuildFile; fileRef = C8093E821B8A732E0088E94D /* _RX.h */; settings = {ATTRIBUTES = (Public, ); }; };
 		C8093ED11B8A732E0088E94D /* _RX.m in Sources */ = {isa = PBXBuildFile; fileRef = C8093E831B8A732E0088E94D /* _RX.m */; };
 		C8093ED21B8A732E0088E94D /* _RX.m in Sources */ = {isa = PBXBuildFile; fileRef = C8093E831B8A732E0088E94D /* _RX.m */; };
 		C8093ED31B8A732E0088E94D /* _RXDelegateProxy.h in Headers */ = {isa = PBXBuildFile; fileRef = C8093E841B8A732E0088E94D /* _RXDelegateProxy.h */; settings = {ATTRIBUTES = (Public, ); }; };
@@ -209,8 +211,6 @@
 		C8093ED81B8A732E0088E94D /* _RXKVOObserver.h in Headers */ = {isa = PBXBuildFile; fileRef = C8093E861B8A732E0088E94D /* _RXKVOObserver.h */; settings = {ATTRIBUTES = (Public, ); }; };
 		C8093ED91B8A732E0088E94D /* _RXKVOObserver.m in Sources */ = {isa = PBXBuildFile; fileRef = C8093E871B8A732E0088E94D /* _RXKVOObserver.m */; };
 		C8093EDA1B8A732E0088E94D /* _RXKVOObserver.m in Sources */ = {isa = PBXBuildFile; fileRef = C8093E871B8A732E0088E94D /* _RXKVOObserver.m */; };
-		C8093EDD1B8A732E0088E94D /* _RXObjCRuntime.m in Sources */ = {isa = PBXBuildFile; fileRef = C8093E891B8A732E0088E94D /* _RXObjCRuntime.m */; };
-		C8093EDE1B8A732E0088E94D /* _RXObjCRuntime.m in Sources */ = {isa = PBXBuildFile; fileRef = C8093E891B8A732E0088E94D /* _RXObjCRuntime.m */; };
 		C8093EDF1B8A732E0088E94D /* CLLocationManager+Rx.swift in Sources */ = {isa = PBXBuildFile; fileRef = C8093E8A1B8A732E0088E94D /* CLLocationManager+Rx.swift */; };
 		C8093EE01B8A732E0088E94D /* CLLocationManager+Rx.swift in Sources */ = {isa = PBXBuildFile; fileRef = C8093E8A1B8A732E0088E94D /* CLLocationManager+Rx.swift */; };
 		C8093EE11B8A732E0088E94D /* DelegateProxy.swift in Sources */ = {isa = PBXBuildFile; fileRef = C8093E8B1B8A732E0088E94D /* DelegateProxy.swift */; };
@@ -221,8 +221,6 @@
 		C8093EE61B8A732E0088E94D /* Logging.swift in Sources */ = {isa = PBXBuildFile; fileRef = C8093E8D1B8A732E0088E94D /* Logging.swift */; };
 		C8093EE71B8A732E0088E94D /* ControlTarget.swift in Sources */ = {isa = PBXBuildFile; fileRef = C8093E901B8A732E0088E94D /* ControlTarget.swift */; };
 		C8093EE81B8A732E0088E94D /* ControlTarget.swift in Sources */ = {isa = PBXBuildFile; fileRef = C8093E901B8A732E0088E94D /* ControlTarget.swift */; };
-		C8093EE91B8A732E0088E94D /* MessageSentObserver.swift in Sources */ = {isa = PBXBuildFile; fileRef = C8093E911B8A732E0088E94D /* MessageSentObserver.swift */; };
-		C8093EEA1B8A732E0088E94D /* MessageSentObserver.swift in Sources */ = {isa = PBXBuildFile; fileRef = C8093E911B8A732E0088E94D /* MessageSentObserver.swift */; };
 		C8093EED1B8A732E0088E94D /* KVOObservable.swift in Sources */ = {isa = PBXBuildFile; fileRef = C8093E931B8A732E0088E94D /* KVOObservable.swift */; };
 		C8093EEE1B8A732E0088E94D /* KVOObservable.swift in Sources */ = {isa = PBXBuildFile; fileRef = C8093E931B8A732E0088E94D /* KVOObservable.swift */; };
 		C8093EEF1B8A732E0088E94D /* KVOObserver.swift in Sources */ = {isa = PBXBuildFile; fileRef = C8093E941B8A732E0088E94D /* KVOObserver.swift */; };
@@ -388,16 +386,6 @@
 		C8B145011BD2D80100267DCE /* ImmediateScheduler.swift in Sources */ = {isa = PBXBuildFile; fileRef = C8B144FF1BD2D80100267DCE /* ImmediateScheduler.swift */; };
 		C8B145021BD2D80100267DCE /* ImmediateScheduler.swift in Sources */ = {isa = PBXBuildFile; fileRef = C8B144FF1BD2D80100267DCE /* ImmediateScheduler.swift */; };
 		C8B145031BD2D80100267DCE /* ImmediateScheduler.swift in Sources */ = {isa = PBXBuildFile; fileRef = C8B144FF1BD2D80100267DCE /* ImmediateScheduler.swift */; };
-<<<<<<< HEAD
-		C8B763161C010765007E8C19 /* _RXObjCRuntime.h in Headers */ = {isa = PBXBuildFile; fileRef = C8093E881B8A732E0088E94D /* _RXObjCRuntime.h */; settings = {ATTRIBUTES = (Public, ); }; };
-		C8B763171C010766007E8C19 /* _RXObjCRuntime.h in Headers */ = {isa = PBXBuildFile; fileRef = C8093E881B8A732E0088E94D /* _RXObjCRuntime.h */; settings = {ATTRIBUTES = (Public, ); }; };
-		C8B763181C010766007E8C19 /* _RXObjCRuntime.h in Headers */ = {isa = PBXBuildFile; fileRef = C8093E881B8A732E0088E94D /* _RXObjCRuntime.h */; settings = {ATTRIBUTES = (Public, ); }; };
-		C8B763191C010768007E8C19 /* _RXObjCRuntime.h in Headers */ = {isa = PBXBuildFile; fileRef = C8093E881B8A732E0088E94D /* _RXObjCRuntime.h */; settings = {ATTRIBUTES = (Public, ); }; };
-		C8C1EC611C03CCBD006E4850 /* DeallocatingObserver.swift in Sources */ = {isa = PBXBuildFile; fileRef = C8C1EC601C03CCBD006E4850 /* DeallocatingObserver.swift */; };
-		C8C1EC621C03CCBD006E4850 /* DeallocatingObserver.swift in Sources */ = {isa = PBXBuildFile; fileRef = C8C1EC601C03CCBD006E4850 /* DeallocatingObserver.swift */; };
-		C8C1EC631C03CCBD006E4850 /* DeallocatingObserver.swift in Sources */ = {isa = PBXBuildFile; fileRef = C8C1EC601C03CCBD006E4850 /* DeallocatingObserver.swift */; };
-		C8C1EC641C03CCBD006E4850 /* DeallocatingObserver.swift in Sources */ = {isa = PBXBuildFile; fileRef = C8C1EC601C03CCBD006E4850 /* DeallocatingObserver.swift */; };
-=======
 		C8BCD3C71C1468D4005F1280 /* ShareReplay1WhileConnected.swift in Sources */ = {isa = PBXBuildFile; fileRef = C8BCD3C61C1468D4005F1280 /* ShareReplay1WhileConnected.swift */; };
 		C8BCD3C81C1468D4005F1280 /* ShareReplay1WhileConnected.swift in Sources */ = {isa = PBXBuildFile; fileRef = C8BCD3C61C1468D4005F1280 /* ShareReplay1WhileConnected.swift */; };
 		C8BCD3C91C1468D4005F1280 /* ShareReplay1WhileConnected.swift in Sources */ = {isa = PBXBuildFile; fileRef = C8BCD3C61C1468D4005F1280 /* ShareReplay1WhileConnected.swift */; };
@@ -410,7 +398,6 @@
 		C8BCD3F51C14B6D1005F1280 /* NSLayoutConstraint+Rx.swift in Sources */ = {isa = PBXBuildFile; fileRef = C8BCD3F31C14B6D1005F1280 /* NSLayoutConstraint+Rx.swift */; };
 		C8BCD3F61C14B6D1005F1280 /* NSLayoutConstraint+Rx.swift in Sources */ = {isa = PBXBuildFile; fileRef = C8BCD3F31C14B6D1005F1280 /* NSLayoutConstraint+Rx.swift */; };
 		C8BCD3F71C14B6D1005F1280 /* NSLayoutConstraint+Rx.swift in Sources */ = {isa = PBXBuildFile; fileRef = C8BCD3F31C14B6D1005F1280 /* NSLayoutConstraint+Rx.swift */; };
->>>>>>> aeff907a
 		C8C3D9FE1B935EDF004D233E /* Zip+CollectionType.swift in Sources */ = {isa = PBXBuildFile; fileRef = C8C3D9FD1B935EDF004D233E /* Zip+CollectionType.swift */; };
 		C8C3D9FF1B935EDF004D233E /* Zip+CollectionType.swift in Sources */ = {isa = PBXBuildFile; fileRef = C8C3D9FD1B935EDF004D233E /* Zip+CollectionType.swift */; };
 		C8C3DA031B9390C4004D233E /* Just.swift in Sources */ = {isa = PBXBuildFile; fileRef = C8C3DA021B9390C4004D233E /* Just.swift */; };
@@ -425,6 +412,22 @@
 		C8C3DA101B939767004D233E /* CurrentThreadScheduler.swift in Sources */ = {isa = PBXBuildFile; fileRef = C8C3DA0E1B939767004D233E /* CurrentThreadScheduler.swift */; };
 		C8C3DA121B93A3EA004D233E /* AnonymousObservable.swift in Sources */ = {isa = PBXBuildFile; fileRef = C8C3DA111B93A3EA004D233E /* AnonymousObservable.swift */; };
 		C8C3DA131B93A3EA004D233E /* AnonymousObservable.swift in Sources */ = {isa = PBXBuildFile; fileRef = C8C3DA111B93A3EA004D233E /* AnonymousObservable.swift */; };
+		C8C4B4A91C17722400828BD5 /* _RXObjCRuntime.m in Sources */ = {isa = PBXBuildFile; fileRef = C8C4B4A71C17722400828BD5 /* _RXObjCRuntime.m */; };
+		C8C4B4AA1C17722400828BD5 /* _RXObjCRuntime.m in Sources */ = {isa = PBXBuildFile; fileRef = C8C4B4A71C17722400828BD5 /* _RXObjCRuntime.m */; };
+		C8C4B4AB1C17722400828BD5 /* _RXObjCRuntime.m in Sources */ = {isa = PBXBuildFile; fileRef = C8C4B4A71C17722400828BD5 /* _RXObjCRuntime.m */; };
+		C8C4B4AC1C17722400828BD5 /* _RXObjCRuntime.m in Sources */ = {isa = PBXBuildFile; fileRef = C8C4B4A71C17722400828BD5 /* _RXObjCRuntime.m */; };
+		C8C4B4AD1C17722400828BD5 /* _RXObjCRuntime.h in Headers */ = {isa = PBXBuildFile; fileRef = C8C4B4A81C17722400828BD5 /* _RXObjCRuntime.h */; settings = {ATTRIBUTES = (Public, ); }; };
+		C8C4B4AE1C17722400828BD5 /* _RXObjCRuntime.h in Headers */ = {isa = PBXBuildFile; fileRef = C8C4B4A81C17722400828BD5 /* _RXObjCRuntime.h */; settings = {ATTRIBUTES = (Public, ); }; };
+		C8C4B4AF1C17722400828BD5 /* _RXObjCRuntime.h in Headers */ = {isa = PBXBuildFile; fileRef = C8C4B4A81C17722400828BD5 /* _RXObjCRuntime.h */; settings = {ATTRIBUTES = (Public, ); }; };
+		C8C4B4B01C17722400828BD5 /* _RXObjCRuntime.h in Headers */ = {isa = PBXBuildFile; fileRef = C8C4B4A81C17722400828BD5 /* _RXObjCRuntime.h */; settings = {ATTRIBUTES = (Public, ); }; };
+		C8C4B4C21C17727000828BD5 /* MessageSentObserver.swift in Sources */ = {isa = PBXBuildFile; fileRef = C8C4B4C01C17727000828BD5 /* MessageSentObserver.swift */; };
+		C8C4B4C31C17727000828BD5 /* MessageSentObserver.swift in Sources */ = {isa = PBXBuildFile; fileRef = C8C4B4C01C17727000828BD5 /* MessageSentObserver.swift */; };
+		C8C4B4C41C17727000828BD5 /* MessageSentObserver.swift in Sources */ = {isa = PBXBuildFile; fileRef = C8C4B4C01C17727000828BD5 /* MessageSentObserver.swift */; };
+		C8C4B4C51C17727000828BD5 /* MessageSentObserver.swift in Sources */ = {isa = PBXBuildFile; fileRef = C8C4B4C01C17727000828BD5 /* MessageSentObserver.swift */; };
+		C8C4B4C61C17727000828BD5 /* DeallocatingObserver.swift in Sources */ = {isa = PBXBuildFile; fileRef = C8C4B4C11C17727000828BD5 /* DeallocatingObserver.swift */; };
+		C8C4B4C71C17727000828BD5 /* DeallocatingObserver.swift in Sources */ = {isa = PBXBuildFile; fileRef = C8C4B4C11C17727000828BD5 /* DeallocatingObserver.swift */; };
+		C8C4B4C81C17727000828BD5 /* DeallocatingObserver.swift in Sources */ = {isa = PBXBuildFile; fileRef = C8C4B4C11C17727000828BD5 /* DeallocatingObserver.swift */; };
+		C8C4B4C91C17727000828BD5 /* DeallocatingObserver.swift in Sources */ = {isa = PBXBuildFile; fileRef = C8C4B4C11C17727000828BD5 /* DeallocatingObserver.swift */; };
 		C8DB967E1BF7496C0084BD53 /* KVORepresentable.swift in Sources */ = {isa = PBXBuildFile; fileRef = C8DB967D1BF7496C0084BD53 /* KVORepresentable.swift */; };
 		C8DB967F1BF7496C0084BD53 /* KVORepresentable.swift in Sources */ = {isa = PBXBuildFile; fileRef = C8DB967D1BF7496C0084BD53 /* KVORepresentable.swift */; };
 		C8DB96801BF7496C0084BD53 /* KVORepresentable.swift in Sources */ = {isa = PBXBuildFile; fileRef = C8DB967D1BF7496C0084BD53 /* KVORepresentable.swift */; };
@@ -583,8 +586,6 @@
 		C8F0C02B1BBBFBB9001B112F /* ControlProperty.swift in Sources */ = {isa = PBXBuildFile; fileRef = C80D33941B922FB00014629D /* ControlProperty.swift */; };
 		C8F0C02C1BBBFBB9001B112F /* UIDatePicker+Rx.swift in Sources */ = {isa = PBXBuildFile; fileRef = C88254091B8A752B00B02D69 /* UIDatePicker+Rx.swift */; };
 		C8F0C02D1BBBFBB9001B112F /* RxTableViewDataSourceProxy.swift in Sources */ = {isa = PBXBuildFile; fileRef = C88254001B8A752B00B02D69 /* RxTableViewDataSourceProxy.swift */; };
-		C8F0C02E1BBBFBB9001B112F /* _RXObjCRuntime.m in Sources */ = {isa = PBXBuildFile; fileRef = C8093E891B8A732E0088E94D /* _RXObjCRuntime.m */; };
-		C8F0C02F1BBBFBB9001B112F /* MessageSentObserver.swift in Sources */ = {isa = PBXBuildFile; fileRef = C8093E911B8A732E0088E94D /* MessageSentObserver.swift */; };
 		C8F0C0301BBBFBB9001B112F /* UIGestureRecognizer+Rx.swift in Sources */ = {isa = PBXBuildFile; fileRef = C882540A1B8A752B00B02D69 /* UIGestureRecognizer+Rx.swift */; };
 		C8F0C0311BBBFBB9001B112F /* DelegateProxy.swift in Sources */ = {isa = PBXBuildFile; fileRef = C8093E8B1B8A732E0088E94D /* DelegateProxy.swift */; };
 		C8F0C0321BBBFBB9001B112F /* RxCLLocationManagerDelegateProxy.swift in Sources */ = {isa = PBXBuildFile; fileRef = C8093E9A1B8A732E0088E94D /* RxCLLocationManagerDelegateProxy.swift */; };
@@ -601,6 +602,7 @@
 		C8F0C03D1BBBFBB9001B112F /* RxTableViewDataSourceType.swift in Sources */ = {isa = PBXBuildFile; fileRef = C88253F81B8A752B00B02D69 /* RxTableViewDataSourceType.swift */; };
 		C8F0C0411BBBFBB9001B112F /* RxCocoa.h in Headers */ = {isa = PBXBuildFile; fileRef = C8093ECB1B8A732E0088E94D /* RxCocoa.h */; settings = {ATTRIBUTES = (Public, ); }; };
 		C8F0C0421BBBFBB9001B112F /* _RXDelegateProxy.h in Headers */ = {isa = PBXBuildFile; fileRef = C8093E841B8A732E0088E94D /* _RXDelegateProxy.h */; settings = {ATTRIBUTES = (Public, ); }; };
+		C8F0C0431BBBFBB9001B112F /* _RX.h in Headers */ = {isa = PBXBuildFile; fileRef = C8093E821B8A732E0088E94D /* _RX.h */; settings = {ATTRIBUTES = (Public, ); }; };
 		C8F0C0451BBBFBB9001B112F /* _RXKVOObserver.h in Headers */ = {isa = PBXBuildFile; fileRef = C8093E861B8A732E0088E94D /* _RXKVOObserver.h */; settings = {ATTRIBUTES = (Public, ); }; };
 		C8F0C04F1BBBFBCE001B112F /* ObservableConvertibleType+Blocking.swift in Sources */ = {isa = PBXBuildFile; fileRef = C8093F581B8A73A20088E94D /* ObservableConvertibleType+Blocking.swift */; };
 		C8F6A0EF1BEE2CB6007DF367 /* ScheduledItemType.swift in Sources */ = {isa = PBXBuildFile; fileRef = C8F6A0EE1BEE2CB6007DF367 /* ScheduledItemType.swift */; };
@@ -683,12 +685,12 @@
 		D203C5111BB9C53E00D02D00 /* UITableView+Rx.swift in Sources */ = {isa = PBXBuildFile; fileRef = C88254121B8A752B00B02D69 /* UITableView+Rx.swift */; };
 		D203C5121BB9C53E00D02D00 /* UITextField+Rx.swift in Sources */ = {isa = PBXBuildFile; fileRef = C88254131B8A752B00B02D69 /* UITextField+Rx.swift */; };
 		D203C5131BB9C53E00D02D00 /* UITextView+Rx.swift in Sources */ = {isa = PBXBuildFile; fileRef = C88254141B8A752B00B02D69 /* UITextView+Rx.swift */; };
+		D2138C7E1BB9BEBE00339B5C /* _RX.h in Headers */ = {isa = PBXBuildFile; fileRef = C8093E821B8A732E0088E94D /* _RX.h */; settings = {ATTRIBUTES = (Public, ); }; };
 		D2138C7F1BB9BEBE00339B5C /* _RX.m in Sources */ = {isa = PBXBuildFile; fileRef = C8093E831B8A732E0088E94D /* _RX.m */; };
 		D2138C801BB9BEBE00339B5C /* _RXDelegateProxy.h in Headers */ = {isa = PBXBuildFile; fileRef = C8093E841B8A732E0088E94D /* _RXDelegateProxy.h */; settings = {ATTRIBUTES = (Public, ); }; };
 		D2138C811BB9BEBE00339B5C /* _RXDelegateProxy.m in Sources */ = {isa = PBXBuildFile; fileRef = C8093E851B8A732E0088E94D /* _RXDelegateProxy.m */; };
 		D2138C821BB9BEBE00339B5C /* _RXKVOObserver.h in Headers */ = {isa = PBXBuildFile; fileRef = C8093E861B8A732E0088E94D /* _RXKVOObserver.h */; settings = {ATTRIBUTES = (Public, ); }; };
 		D2138C831BB9BEBE00339B5C /* _RXKVOObserver.m in Sources */ = {isa = PBXBuildFile; fileRef = C8093E871B8A732E0088E94D /* _RXKVOObserver.m */; };
-		D2138C851BB9BEBE00339B5C /* _RXObjCRuntime.m in Sources */ = {isa = PBXBuildFile; fileRef = C8093E891B8A732E0088E94D /* _RXObjCRuntime.m */; };
 		D2138C861BB9BEBE00339B5C /* Observable+Bind.swift in Sources */ = {isa = PBXBuildFile; fileRef = C80D338E1B91EF9E0014629D /* Observable+Bind.swift */; };
 		D2138C871BB9BEBE00339B5C /* CLLocationManager+Rx.swift in Sources */ = {isa = PBXBuildFile; fileRef = C8093E8A1B8A732E0088E94D /* CLLocationManager+Rx.swift */; };
 		D2138C881BB9BEBE00339B5C /* DelegateProxy.swift in Sources */ = {isa = PBXBuildFile; fileRef = C8093E8B1B8A732E0088E94D /* DelegateProxy.swift */; };
@@ -698,7 +700,6 @@
 		D2138C8C1BB9BECA00339B5C /* ControlEvent.swift in Sources */ = {isa = PBXBuildFile; fileRef = C80D33931B922FB00014629D /* ControlEvent.swift */; };
 		D2138C8D1BB9BECD00339B5C /* ControlProperty.swift in Sources */ = {isa = PBXBuildFile; fileRef = C80D33941B922FB00014629D /* ControlProperty.swift */; };
 		D2138C8E1BB9BED600339B5C /* ControlTarget.swift in Sources */ = {isa = PBXBuildFile; fileRef = C8093E901B8A732E0088E94D /* ControlTarget.swift */; };
-		D2138C8F1BB9BED600339B5C /* MessageSentObserver.swift in Sources */ = {isa = PBXBuildFile; fileRef = C8093E911B8A732E0088E94D /* MessageSentObserver.swift */; };
 		D2138C911BB9BED600339B5C /* KVOObservable.swift in Sources */ = {isa = PBXBuildFile; fileRef = C8093E931B8A732E0088E94D /* KVOObservable.swift */; };
 		D2138C921BB9BED600339B5C /* KVOObserver.swift in Sources */ = {isa = PBXBuildFile; fileRef = C8093E941B8A732E0088E94D /* KVOObserver.swift */; };
 		D2138C931BB9BEDA00339B5C /* NSNotificationCenter+Rx.swift in Sources */ = {isa = PBXBuildFile; fileRef = C8093E951B8A732E0088E94D /* NSNotificationCenter+Rx.swift */; };
@@ -999,14 +1000,11 @@
 		C8093E851B8A732E0088E94D /* _RXDelegateProxy.m */ = {isa = PBXFileReference; fileEncoding = 4; lastKnownFileType = sourcecode.c.objc; path = _RXDelegateProxy.m; sourceTree = "<group>"; };
 		C8093E861B8A732E0088E94D /* _RXKVOObserver.h */ = {isa = PBXFileReference; fileEncoding = 4; lastKnownFileType = sourcecode.c.h; path = _RXKVOObserver.h; sourceTree = "<group>"; };
 		C8093E871B8A732E0088E94D /* _RXKVOObserver.m */ = {isa = PBXFileReference; fileEncoding = 4; lastKnownFileType = sourcecode.c.objc; path = _RXKVOObserver.m; sourceTree = "<group>"; };
-		C8093E881B8A732E0088E94D /* _RXObjCRuntime.h */ = {isa = PBXFileReference; fileEncoding = 4; lastKnownFileType = sourcecode.c.h; path = _RXObjCRuntime.h; sourceTree = "<group>"; };
-		C8093E891B8A732E0088E94D /* _RXObjCRuntime.m */ = {isa = PBXFileReference; fileEncoding = 4; lastKnownFileType = sourcecode.c.objc; path = _RXObjCRuntime.m; sourceTree = "<group>"; };
 		C8093E8A1B8A732E0088E94D /* CLLocationManager+Rx.swift */ = {isa = PBXFileReference; fileEncoding = 4; lastKnownFileType = sourcecode.swift; path = "CLLocationManager+Rx.swift"; sourceTree = "<group>"; };
 		C8093E8B1B8A732E0088E94D /* DelegateProxy.swift */ = {isa = PBXFileReference; fileEncoding = 4; lastKnownFileType = sourcecode.swift; path = DelegateProxy.swift; sourceTree = "<group>"; };
 		C8093E8C1B8A732E0088E94D /* DelegateProxyType.swift */ = {isa = PBXFileReference; fileEncoding = 4; lastKnownFileType = sourcecode.swift; path = DelegateProxyType.swift; sourceTree = "<group>"; };
 		C8093E8D1B8A732E0088E94D /* Logging.swift */ = {isa = PBXFileReference; fileEncoding = 4; lastKnownFileType = sourcecode.swift; path = Logging.swift; sourceTree = "<group>"; };
 		C8093E901B8A732E0088E94D /* ControlTarget.swift */ = {isa = PBXFileReference; fileEncoding = 4; lastKnownFileType = sourcecode.swift; path = ControlTarget.swift; sourceTree = "<group>"; };
-		C8093E911B8A732E0088E94D /* MessageSentObserver.swift */ = {isa = PBXFileReference; fileEncoding = 4; lastKnownFileType = sourcecode.swift; path = MessageSentObserver.swift; sourceTree = "<group>"; };
 		C8093E931B8A732E0088E94D /* KVOObservable.swift */ = {isa = PBXFileReference; fileEncoding = 4; lastKnownFileType = sourcecode.swift; path = KVOObservable.swift; sourceTree = "<group>"; };
 		C8093E941B8A732E0088E94D /* KVOObserver.swift */ = {isa = PBXFileReference; fileEncoding = 4; lastKnownFileType = sourcecode.swift; path = KVOObserver.swift; sourceTree = "<group>"; };
 		C8093E951B8A732E0088E94D /* NSNotificationCenter+Rx.swift */ = {isa = PBXFileReference; fileEncoding = 4; lastKnownFileType = sourcecode.swift; path = "NSNotificationCenter+Rx.swift"; sourceTree = "<group>"; };
@@ -1091,14 +1089,10 @@
 		C8A56AD71AD7424700B4673B /* RxSwift.framework */ = {isa = PBXFileReference; explicitFileType = wrapper.framework; includeInIndex = 0; path = RxSwift.framework; sourceTree = BUILT_PRODUCTS_DIR; };
 		C8B144FA1BD2D44500267DCE /* ConcurrentMainScheduler.swift */ = {isa = PBXFileReference; fileEncoding = 4; lastKnownFileType = sourcecode.swift; path = ConcurrentMainScheduler.swift; sourceTree = "<group>"; };
 		C8B144FF1BD2D80100267DCE /* ImmediateScheduler.swift */ = {isa = PBXFileReference; fileEncoding = 4; lastKnownFileType = sourcecode.swift; path = ImmediateScheduler.swift; sourceTree = "<group>"; };
-<<<<<<< HEAD
-		C8C1EC601C03CCBD006E4850 /* DeallocatingObserver.swift */ = {isa = PBXFileReference; fileEncoding = 4; lastKnownFileType = sourcecode.swift; path = DeallocatingObserver.swift; sourceTree = "<group>"; };
-=======
 		C8BCD3C61C1468D4005F1280 /* ShareReplay1WhileConnected.swift */ = {isa = PBXFileReference; fileEncoding = 4; lastKnownFileType = sourcecode.swift; path = ShareReplay1WhileConnected.swift; sourceTree = "<group>"; };
 		C8BCD3EC1C14B5FB005F1280 /* UIView+Rx.swift */ = {isa = PBXFileReference; fileEncoding = 4; lastKnownFileType = sourcecode.swift; path = "UIView+Rx.swift"; sourceTree = "<group>"; };
 		C8BCD3F11C14B62B005F1280 /* NSView+Rx.swift */ = {isa = PBXFileReference; fileEncoding = 4; lastKnownFileType = sourcecode.swift; path = "NSView+Rx.swift"; sourceTree = "<group>"; };
 		C8BCD3F31C14B6D1005F1280 /* NSLayoutConstraint+Rx.swift */ = {isa = PBXFileReference; fileEncoding = 4; lastKnownFileType = sourcecode.swift; path = "NSLayoutConstraint+Rx.swift"; sourceTree = "<group>"; };
->>>>>>> aeff907a
 		C8C3D9FD1B935EDF004D233E /* Zip+CollectionType.swift */ = {isa = PBXFileReference; fileEncoding = 4; lastKnownFileType = sourcecode.swift; path = "Zip+CollectionType.swift"; sourceTree = "<group>"; };
 		C8C3DA021B9390C4004D233E /* Just.swift */ = {isa = PBXFileReference; fileEncoding = 4; lastKnownFileType = sourcecode.swift; path = Just.swift; sourceTree = "<group>"; };
 		C8C3DA051B9393AC004D233E /* Empty.swift */ = {isa = PBXFileReference; fileEncoding = 4; lastKnownFileType = sourcecode.swift; path = Empty.swift; sourceTree = "<group>"; };
@@ -1106,6 +1100,10 @@
 		C8C3DA0B1B93959F004D233E /* Never.swift */ = {isa = PBXFileReference; fileEncoding = 4; lastKnownFileType = sourcecode.swift; path = Never.swift; sourceTree = "<group>"; };
 		C8C3DA0E1B939767004D233E /* CurrentThreadScheduler.swift */ = {isa = PBXFileReference; fileEncoding = 4; lastKnownFileType = sourcecode.swift; path = CurrentThreadScheduler.swift; sourceTree = "<group>"; };
 		C8C3DA111B93A3EA004D233E /* AnonymousObservable.swift */ = {isa = PBXFileReference; fileEncoding = 4; lastKnownFileType = sourcecode.swift; lineEnding = 0; path = AnonymousObservable.swift; sourceTree = "<group>"; xcLanguageSpecificationIdentifier = xcode.lang.swift; };
+		C8C4B4A71C17722400828BD5 /* _RXObjCRuntime.m */ = {isa = PBXFileReference; fileEncoding = 4; lastKnownFileType = sourcecode.c.objc; path = _RXObjCRuntime.m; sourceTree = "<group>"; };
+		C8C4B4A81C17722400828BD5 /* _RXObjCRuntime.h */ = {isa = PBXFileReference; fileEncoding = 4; lastKnownFileType = sourcecode.c.h; path = _RXObjCRuntime.h; sourceTree = "<group>"; };
+		C8C4B4C01C17727000828BD5 /* MessageSentObserver.swift */ = {isa = PBXFileReference; fileEncoding = 4; lastKnownFileType = sourcecode.swift; path = MessageSentObserver.swift; sourceTree = "<group>"; };
+		C8C4B4C11C17727000828BD5 /* DeallocatingObserver.swift */ = {isa = PBXFileReference; fileEncoding = 4; lastKnownFileType = sourcecode.swift; path = DeallocatingObserver.swift; sourceTree = "<group>"; };
 		C8DB967D1BF7496C0084BD53 /* KVORepresentable.swift */ = {isa = PBXFileReference; fileEncoding = 4; lastKnownFileType = sourcecode.swift; path = KVORepresentable.swift; sourceTree = "<group>"; };
 		C8DB96821BF754C80084BD53 /* NSObject+Rx+KVORepresentable.swift */ = {isa = PBXFileReference; fileEncoding = 4; lastKnownFileType = sourcecode.swift; path = "NSObject+Rx+KVORepresentable.swift"; sourceTree = "<group>"; };
 		C8DB96871BF756F40084BD53 /* KVORepresentable+CoreGraphics.swift */ = {isa = PBXFileReference; fileEncoding = 4; lastKnownFileType = sourcecode.swift; path = "KVORepresentable+CoreGraphics.swift"; sourceTree = "<group>"; };
@@ -1448,12 +1446,12 @@
 			children = (
 				C8093E821B8A732E0088E94D /* _RX.h */,
 				C8093E831B8A732E0088E94D /* _RX.m */,
+				C8C4B4A71C17722400828BD5 /* _RXObjCRuntime.m */,
+				C8C4B4A81C17722400828BD5 /* _RXObjCRuntime.h */,
 				C8093E841B8A732E0088E94D /* _RXDelegateProxy.h */,
 				C8093E851B8A732E0088E94D /* _RXDelegateProxy.m */,
 				C8093E861B8A732E0088E94D /* _RXKVOObserver.h */,
 				C8093E871B8A732E0088E94D /* _RXKVOObserver.m */,
-				C8093E881B8A732E0088E94D /* _RXObjCRuntime.h */,
-				C8093E891B8A732E0088E94D /* _RXObjCRuntime.m */,
 				C80D338E1B91EF9E0014629D /* Observable+Bind.swift */,
 				C8093E8A1B8A732E0088E94D /* CLLocationManager+Rx.swift */,
 				C8093E8B1B8A732E0088E94D /* DelegateProxy.swift */,
@@ -1489,11 +1487,11 @@
 		C8093E8F1B8A732E0088E94D /* Implementations */ = {
 			isa = PBXGroup;
 			children = (
+				C8C4B4C01C17727000828BD5 /* MessageSentObserver.swift */,
+				C8C4B4C11C17727000828BD5 /* DeallocatingObserver.swift */,
 				C8093E901B8A732E0088E94D /* ControlTarget.swift */,
-				C8093E911B8A732E0088E94D /* MessageSentObserver.swift */,
 				C8093E931B8A732E0088E94D /* KVOObservable.swift */,
 				C8093E941B8A732E0088E94D /* KVOObserver.swift */,
-				C8C1EC601C03CCBD006E4850 /* DeallocatingObserver.swift */,
 			);
 			path = Implementations;
 			sourceTree = "<group>";
@@ -1667,9 +1665,10 @@
 			isa = PBXHeadersBuildPhase;
 			buildActionMask = 2147483647;
 			files = (
+				C8C4B4AD1C17722400828BD5 /* _RXObjCRuntime.h in Headers */,
 				C8093F4F1B8A732E0088E94D /* RxCocoa.h in Headers */,
 				C8093ED31B8A732E0088E94D /* _RXDelegateProxy.h in Headers */,
-				C8B763161C010765007E8C19 /* _RXObjCRuntime.h in Headers */,
+				C8093ECF1B8A732E0088E94D /* _RX.h in Headers */,
 				C8093ED71B8A732E0088E94D /* _RXKVOObserver.h in Headers */,
 			);
 			runOnlyForDeploymentPostprocessing = 0;
@@ -1678,9 +1677,10 @@
 			isa = PBXHeadersBuildPhase;
 			buildActionMask = 2147483647;
 			files = (
+				C8C4B4AE1C17722400828BD5 /* _RXObjCRuntime.h in Headers */,
 				C8093F501B8A732E0088E94D /* RxCocoa.h in Headers */,
 				C8093ED41B8A732E0088E94D /* _RXDelegateProxy.h in Headers */,
-				C8B763171C010766007E8C19 /* _RXObjCRuntime.h in Headers */,
+				C8093ED01B8A732E0088E94D /* _RX.h in Headers */,
 				C8093ED81B8A732E0088E94D /* _RXKVOObserver.h in Headers */,
 			);
 			runOnlyForDeploymentPostprocessing = 0;
@@ -1724,9 +1724,10 @@
 			isa = PBXHeadersBuildPhase;
 			buildActionMask = 2147483647;
 			files = (
+				C8C4B4B01C17722400828BD5 /* _RXObjCRuntime.h in Headers */,
 				C8F0C0411BBBFBB9001B112F /* RxCocoa.h in Headers */,
 				C8F0C0421BBBFBB9001B112F /* _RXDelegateProxy.h in Headers */,
-				C8B763191C010768007E8C19 /* _RXObjCRuntime.h in Headers */,
+				C8F0C0431BBBFBB9001B112F /* _RX.h in Headers */,
 				C8F0C0451BBBFBB9001B112F /* _RXKVOObserver.h in Headers */,
 			);
 			runOnlyForDeploymentPostprocessing = 0;
@@ -1742,9 +1743,10 @@
 			isa = PBXHeadersBuildPhase;
 			buildActionMask = 2147483647;
 			files = (
+				C8C4B4AF1C17722400828BD5 /* _RXObjCRuntime.h in Headers */,
 				D2138C8B1BB9BEC300339B5C /* RxCocoa.h in Headers */,
 				D2138C801BB9BEBE00339B5C /* _RXDelegateProxy.h in Headers */,
-				C8B763181C010766007E8C19 /* _RXObjCRuntime.h in Headers */,
+				D2138C7E1BB9BEBE00339B5C /* _RX.h in Headers */,
 				D2138C821BB9BEBE00339B5C /* _RXKVOObserver.h in Headers */,
 			);
 			runOnlyForDeploymentPostprocessing = 0;
@@ -2157,6 +2159,7 @@
 				C8DB967E1BF7496C0084BD53 /* KVORepresentable.swift in Sources */,
 				C88254341B8A752B00B02D69 /* UITableView+Rx.swift in Sources */,
 				C88254161B8A752B00B02D69 /* RxCollectionViewReactiveArrayDataSource.swift in Sources */,
+				C8C4B4A91C17722400828BD5 /* _RXObjCRuntime.m in Sources */,
 				C8093EEF1B8A732E0088E94D /* KVOObserver.swift in Sources */,
 				C88254261B8A752B00B02D69 /* UIAlertView+Rx.swift in Sources */,
 				C882541F1B8A752B00B02D69 /* RxCollectionViewDelegateProxy.swift in Sources */,
@@ -2173,6 +2176,7 @@
 				C8DB968D1BF7595D0084BD53 /* KVORepresentable+Swift.swift in Sources */,
 				C80DDEB11BCE8CA3006A1832 /* Driver+Operators+arity.swift in Sources */,
 				C88254281B8A752B00B02D69 /* UIButton+Rx.swift in Sources */,
+				C8C4B4C61C17727000828BD5 /* DeallocatingObserver.swift in Sources */,
 				C8093EDF1B8A732E0088E94D /* CLLocationManager+Rx.swift in Sources */,
 				C80DDEA31BCE69BA006A1832 /* Driver.swift in Sources */,
 				C882541C1B8A752B00B02D69 /* RxActionSheetDelegateProxy.swift in Sources */,
@@ -2182,18 +2186,11 @@
 				C88254241B8A752B00B02D69 /* RxTextViewDelegateProxy.swift in Sources */,
 				C88254271B8A752B00B02D69 /* UIBarButtonItem+Rx.swift in Sources */,
 				C88254251B8A752B00B02D69 /* UIActionSheet+Rx.swift in Sources */,
+				C8C4B4C21C17727000828BD5 /* MessageSentObserver.swift in Sources */,
 				C80D339A1B922FB00014629D /* ControlProperty.swift in Sources */,
 				C882542B1B8A752B00B02D69 /* UIDatePicker+Rx.swift in Sources */,
-				C8C1EC611C03CCBD006E4850 /* DeallocatingObserver.swift in Sources */,
 				C88254221B8A752B00B02D69 /* RxTableViewDataSourceProxy.swift in Sources */,
-<<<<<<< HEAD
-				C8093EDD1B8A732E0088E94D /* _RXObjCRuntime.m in Sources */,
-				C8093EE91B8A732E0088E94D /* MessageSentObserver.swift in Sources */,
-=======
-				C8093EDD1B8A732E0088E94D /* _RXSwizzling.m in Sources */,
 				C8BCD3F41C14B6D1005F1280 /* NSLayoutConstraint+Rx.swift in Sources */,
-				C8093EE91B8A732E0088E94D /* Deallocating.swift in Sources */,
->>>>>>> aeff907a
 				C882542C1B8A752B00B02D69 /* UIGestureRecognizer+Rx.swift in Sources */,
 				C8093EE11B8A732E0088E94D /* DelegateProxy.swift in Sources */,
 				C8093EF91B8A732E0088E94D /* RxCLLocationManagerDelegateProxy.swift in Sources */,
@@ -2229,7 +2226,6 @@
 				C8093ED21B8A732E0088E94D /* _RX.m in Sources */,
 				C8093EFC1B8A732E0088E94D /* RxCocoa.swift in Sources */,
 				C8DB968E1BF7595D0084BD53 /* KVORepresentable+Swift.swift in Sources */,
-				C8C1EC621C03CCBD006E4850 /* DeallocatingObserver.swift in Sources */,
 				C80D33991B922FB00014629D /* ControlEvent.swift in Sources */,
 				C80DDEA81BCE69BA006A1832 /* ObservableConvertibleType+Driver.swift in Sources */,
 				C80D339B1B922FB00014629D /* ControlProperty.swift in Sources */,
@@ -2240,20 +2236,17 @@
 				C8F6A1461BF0B9B2007DF367 /* NSObject+Rx+RawRepresentable.swift in Sources */,
 				C8093EE01B8A732E0088E94D /* CLLocationManager+Rx.swift in Sources */,
 				C8DB96841BF754C80084BD53 /* NSObject+Rx+KVORepresentable.swift in Sources */,
+				C8C4B4C71C17727000828BD5 /* DeallocatingObserver.swift in Sources */,
+				C8C4B4C31C17727000828BD5 /* MessageSentObserver.swift in Sources */,
 				C8093F461B8A732E0088E94D /* NSButton+Rx.swift in Sources */,
 				C80DDEA01BCE69BA006A1832 /* Driver+Subscription.swift in Sources */,
 				C8093ED61B8A732E0088E94D /* _RXDelegateProxy.m in Sources */,
 				C8093EF61B8A732E0088E94D /* NSObject+Rx.swift in Sources */,
 				C80DDE981BCE69BA006A1832 /* ControlProperty+Driver.swift in Sources */,
-				C8093EDE1B8A732E0088E94D /* _RXObjCRuntime.m in Sources */,
+				C8C4B4AA1C17722400828BD5 /* _RXObjCRuntime.m in Sources */,
 				C80DDE941BCE69BA006A1832 /* ControlEvent+Driver.swift in Sources */,
 				C80DDEB21BCE8CA3006A1832 /* Driver+Operators+arity.swift in Sources */,
-<<<<<<< HEAD
-				C8093EEA1B8A732E0088E94D /* MessageSentObserver.swift in Sources */,
-=======
 				C8BCD3F21C14B62B005F1280 /* NSView+Rx.swift in Sources */,
-				C8093EEA1B8A732E0088E94D /* Deallocating.swift in Sources */,
->>>>>>> aeff907a
 				C8093EE21B8A732E0088E94D /* DelegateProxy.swift in Sources */,
 				C8093EFA1B8A732E0088E94D /* RxCLLocationManagerDelegateProxy.swift in Sources */,
 				C8093EE61B8A732E0088E94D /* Logging.swift in Sources */,
@@ -2735,6 +2728,7 @@
 				C8DB96811BF7496C0084BD53 /* KVORepresentable.swift in Sources */,
 				C8F0C0161BBBFBB9001B112F /* UITableView+Rx.swift in Sources */,
 				C8F0C0171BBBFBB9001B112F /* RxCollectionViewReactiveArrayDataSource.swift in Sources */,
+				C8C4B4AC1C17722400828BD5 /* _RXObjCRuntime.m in Sources */,
 				C8F0C0181BBBFBB9001B112F /* KVOObserver.swift in Sources */,
 				C8F0C0191BBBFBB9001B112F /* UIAlertView+Rx.swift in Sources */,
 				C8F0C01A1BBBFBB9001B112F /* RxCollectionViewDelegateProxy.swift in Sources */,
@@ -2751,6 +2745,7 @@
 				C8DB96901BF7595D0084BD53 /* KVORepresentable+Swift.swift in Sources */,
 				C80DDEB41BCE8CA3006A1832 /* Driver+Operators+arity.swift in Sources */,
 				C8F0C0221BBBFBB9001B112F /* UIButton+Rx.swift in Sources */,
+				C8C4B4C91C17727000828BD5 /* DeallocatingObserver.swift in Sources */,
 				C8F0C0231BBBFBB9001B112F /* CLLocationManager+Rx.swift in Sources */,
 				C80DDEA61BCE69BA006A1832 /* Driver.swift in Sources */,
 				C8F0C0251BBBFBB9001B112F /* RxActionSheetDelegateProxy.swift in Sources */,
@@ -2760,18 +2755,11 @@
 				C8F0C0281BBBFBB9001B112F /* RxTextViewDelegateProxy.swift in Sources */,
 				C8F0C0291BBBFBB9001B112F /* UIBarButtonItem+Rx.swift in Sources */,
 				C8F0C02A1BBBFBB9001B112F /* UIActionSheet+Rx.swift in Sources */,
+				C8C4B4C51C17727000828BD5 /* MessageSentObserver.swift in Sources */,
 				C8F0C02B1BBBFBB9001B112F /* ControlProperty.swift in Sources */,
 				C8F0C02C1BBBFBB9001B112F /* UIDatePicker+Rx.swift in Sources */,
-				C8C1EC641C03CCBD006E4850 /* DeallocatingObserver.swift in Sources */,
 				C8F0C02D1BBBFBB9001B112F /* RxTableViewDataSourceProxy.swift in Sources */,
-<<<<<<< HEAD
-				C8F0C02E1BBBFBB9001B112F /* _RXObjCRuntime.m in Sources */,
-				C8F0C02F1BBBFBB9001B112F /* MessageSentObserver.swift in Sources */,
-=======
-				C8F0C02E1BBBFBB9001B112F /* _RXSwizzling.m in Sources */,
 				C8BCD3F71C14B6D1005F1280 /* NSLayoutConstraint+Rx.swift in Sources */,
-				C8F0C02F1BBBFBB9001B112F /* Deallocating.swift in Sources */,
->>>>>>> aeff907a
 				C8F0C0301BBBFBB9001B112F /* UIGestureRecognizer+Rx.swift in Sources */,
 				C8F0C0311BBBFBB9001B112F /* DelegateProxy.swift in Sources */,
 				C8F0C0321BBBFBB9001B112F /* RxCLLocationManagerDelegateProxy.swift in Sources */,
@@ -2829,6 +2817,7 @@
 				C8DB96801BF7496C0084BD53 /* KVORepresentable.swift in Sources */,
 				D203C4F31BB9C4CA00D02D00 /* RxCollectionViewReactiveArrayDataSource.swift in Sources */,
 				D203C50B1BB9C53E00D02D00 /* UIScrollView+Rx.swift in Sources */,
+				C8C4B4AB1C17722400828BD5 /* _RXObjCRuntime.m in Sources */,
 				D203C50C1BB9C53E00D02D00 /* UISearchBar+Rx.swift in Sources */,
 				D2138C971BB9BEE700339B5C /* RxCLLocationManagerDelegateProxy.swift in Sources */,
 				D203C4FB1BB9C53700D02D00 /* RxCollectionViewDelegateProxy.swift in Sources */,
@@ -2845,9 +2834,9 @@
 				C8DB968F1BF7595D0084BD53 /* KVORepresentable+Swift.swift in Sources */,
 				D203C5061BB9C53E00D02D00 /* UIControl+Rx.swift in Sources */,
 				D203C5111BB9C53E00D02D00 /* UITableView+Rx.swift in Sources */,
+				C8C4B4C81C17727000828BD5 /* DeallocatingObserver.swift in Sources */,
 				C80DDEA51BCE69BA006A1832 /* Driver.swift in Sources */,
 				D203C4F81BB9C53700D02D00 /* RxActionSheetDelegateProxy.swift in Sources */,
-				D2138C8F1BB9BED600339B5C /* MessageSentObserver.swift in Sources */,
 				D2138C961BB9BEDA00339B5C /* NSURLSession+Rx.swift in Sources */,
 				D203C5051BB9C53E00D02D00 /* UICollectionView+Rx.swift in Sources */,
 				D2138C8D1BB9BECD00339B5C /* ControlProperty.swift in Sources */,
@@ -2855,8 +2844,8 @@
 				D203C5071BB9C53E00D02D00 /* UIDatePicker+Rx.swift in Sources */,
 				D2138C941BB9BEDA00339B5C /* NSObject+Rx+CoreGraphics.swift in Sources */,
 				D203C50D1BB9C53E00D02D00 /* UISegmentedControl+Rx.swift in Sources */,
+				C8C4B4C41C17727000828BD5 /* MessageSentObserver.swift in Sources */,
 				D2138C861BB9BEBE00339B5C /* Observable+Bind.swift in Sources */,
-				C8C1EC631C03CCBD006E4850 /* DeallocatingObserver.swift in Sources */,
 				D203C50A1BB9C53E00D02D00 /* UILabel+Rx.swift in Sources */,
 				D203C4F51BB9C52900D02D00 /* ItemEvents.swift in Sources */,
 				C8BCD3F61C14B6D1005F1280 /* NSLayoutConstraint+Rx.swift in Sources */,
@@ -2873,7 +2862,6 @@
 				9D71C4D21BF08191006E8F59 /* UIButton+Rx.swift in Sources */,
 				D203C4FD1BB9C53700D02D00 /* RxSearchBarDelegateProxy.swift in Sources */,
 				D2138C8A1BB9BEBE00339B5C /* Logging.swift in Sources */,
-				D2138C851BB9BEBE00339B5C /* _RXObjCRuntime.m in Sources */,
 				D203C5011BB9C53E00D02D00 /* UIActionSheet+Rx.swift in Sources */,
 				C8DB968A1BF756F40084BD53 /* KVORepresentable+CoreGraphics.swift in Sources */,
 				D203C50F1BB9C53E00D02D00 /* UIStepper+Rx.swift in Sources */,
