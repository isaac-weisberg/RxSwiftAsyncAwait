//
//  AsyncLock.swift
//  Rx
//
//  Created by Krunoslav Zaher on 3/21/15.
//  Copyright (c) 2015 Krunoslav Zaher. All rights reserved.
//

import Foundation

/**
In case nobody holds this lock, the work will be queued and executed immediately
on thread that is requesting lock.

In case there is somebody currently holding that lock, action will be enqueued.
When owned of the lock finishes with it's processing, it will also execute
and pending work.

That means that enqueued work could possibly be executed later on a different thread.
*/
class AsyncLock : Disposable {
    typealias Action = () -> Void
    
    private let _lock = NSRecursiveLock()
    
<<<<<<< HEAD
    private var _queue: Queue<Action> = Queue(capacity: 2)
    private var _isAcquired: Bool = false
    private var _hasFaulted: Bool = false
=======
    private var queue: Queue<Action> = Queue(capacity: 2)

    private var isAcquired: Bool = false
    private var hasFaulted: Bool = false
>>>>>>> 7acb77a4
    
    init() {
        
    }
    
    func wait(action: Action) {
        let isOwner = _lock.calculateLocked { () -> Bool in
            if _hasFaulted {
                return false
            }
            
            _queue.enqueue(action)
            let isOwner = !_isAcquired
            _isAcquired = true
            
            return isOwner
        }
        
        if !isOwner {
            return
        }
        
        while true {
            let nextAction = _lock.calculateLocked { () -> Action? in
                if _queue.count > 0 {
                    return _queue.dequeue()
                }
                else {
                    _isAcquired = false
                    return nil
                }
            }
            
            if let nextAction = nextAction {
                nextAction()
            }
            else {
                return
            }
        }
    }
    
    func dispose() {
        _lock.performLocked { oldState in
            _queue = Queue(capacity: 0)
            _hasFaulted = true
        }
    }
}<|MERGE_RESOLUTION|>--- conflicted
+++ resolved
@@ -23,16 +23,10 @@
     
     private let _lock = NSRecursiveLock()
     
-<<<<<<< HEAD
     private var _queue: Queue<Action> = Queue(capacity: 2)
+
     private var _isAcquired: Bool = false
     private var _hasFaulted: Bool = false
-=======
-    private var queue: Queue<Action> = Queue(capacity: 2)
-
-    private var isAcquired: Bool = false
-    private var hasFaulted: Bool = false
->>>>>>> 7acb77a4
     
     init() {
         
