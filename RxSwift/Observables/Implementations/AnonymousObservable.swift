--- conflicted
+++ resolved
@@ -36,11 +36,7 @@
     }
     
     func run(parent: Parent) -> Disposable {
-<<<<<<< HEAD
-        return parent._subscribeHandler(ObserverOf(self))
-=======
-        return parent.subscribeHandler(AnyObserver(self))
->>>>>>> 6dc7f2e4
+        return parent._subscribeHandler(AnyObserver(self))
     }
 }
 
