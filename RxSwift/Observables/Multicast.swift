--- conflicted
+++ resolved
@@ -24,16 +24,16 @@
 }
 
 extension ObservableType {
-    
-    /**
-    Multicasts the source sequence notifications through an instantiated subject into all uses of the sequence within a selector function. 
-    
+
+    /**
+    Multicasts the source sequence notifications through an instantiated subject into all uses of the sequence within a selector function.
+
     Each subscription to the resulting sequence causes a separate multicast invocation, exposing the sequence resulting from the selector function's invocation.
 
     For specializations with fixed subject types, see `publish` and `replay`.
 
     - seealso: [multicast operator on reactivex.io](http://reactivex.io/documentation/operators/publish.html)
-    
+
     - parameter subjectSelector: Factory function to create an intermediate subject through which the source sequence's elements will be multicast to the selector function.
     - parameter selector: Selector function which can use the multicasted source sequence subject to the policies enforced by the created subject.
     - returns: An observable sequence that contains the elements of a sequence produced by multicasting the source sequence within a selector function.
@@ -49,14 +49,14 @@
 }
 
 extension ObservableType {
-    
-    /**
-    Returns a connectable observable sequence that shares a single subscription to the underlying sequence. 
-    
+
+    /**
+    Returns a connectable observable sequence that shares a single subscription to the underlying sequence.
+
     This operator is a specialization of `multicast` using a `PublishSubject`.
 
     - seealso: [publish operator on reactivex.io](http://reactivex.io/documentation/operators/publish.html)
-    
+
     - returns: A connectable observable sequence that shares a single subscription to the underlying sequence.
     */
     public func publish() -> ConnectableObservable<E> {
@@ -97,12 +97,12 @@
 }
 
 extension ConnectableObservableType {
-    
+
     /**
     Returns an observable sequence that stays connected to the source as long as there is at least one subscription to the observable sequence.
 
     - seealso: [refCount operator on reactivex.io](http://reactivex.io/documentation/operators/refcount.html)
-    
+
     - returns: An observable sequence that stays connected to the source as long as there is at least one subscription to the observable sequence.
     */
     public func refCount() -> Observable<E> {
@@ -133,7 +133,7 @@
      Multicasts the source sequence notifications through an instantiated subject to the resulting connectable observable.
 
      Upon connection of the connectable observable, the subject is subscribed to the source exactly one, and messages are forwarded to the observers registered with the connectable observable.
-     
+
      Subject is cleared on connection disposal or in case source sequence produces terminal event.
 
      - seealso: [multicast operator on reactivex.io](http://reactivex.io/documentation/operators/publish.html)
@@ -166,11 +166,7 @@
     }
 
     func on(_ event: Event<S.SubjectObserverType.E>) {
-<<<<<<< HEAD
-        if self._disposed {
-=======
-        if isFlagSet(&_disposed, 1) {
->>>>>>> e9d711b0
+        if isFlagSet(&self._disposed, 1) {
             return
         }
         if event.isStopEvent {
@@ -180,15 +176,9 @@
     }
 
     func dispose() {
-<<<<<<< HEAD
-        self._lock.lock(); defer { self._lock.unlock() } // {
-        self._disposed = true
-        guard let parent = self._parent else {
-=======
         _lock.lock(); defer { _lock.unlock() } // {
-        fetchOr(&_disposed, 1)
+        fetchOr(&self._disposed, 1)
         guard let parent = _parent else {
->>>>>>> e9d711b0
             return
         }
 
@@ -359,24 +349,24 @@
     typealias Element = O.E
     typealias ResultType = Element
     typealias MutlicastType = Multicast<S, O.E>
-    
+
     private let _parent: MutlicastType
-    
+
     init(parent: MutlicastType, observer: O, cancel: Cancelable) {
         self._parent = parent
         super.init(observer: observer, cancel: cancel)
     }
-    
+
     func run() -> Disposable {
         do {
             let subject = try self._parent._subjectSelector()
             let connectable = ConnectableObservableAdapter(source: self._parent._source, makeSubject: { subject })
-            
+
             let observable = try self._parent._selector(connectable)
-            
+
             let subscription = observable.subscribe(self)
             let connection = connectable.connect()
-                
+
             return Disposables.create(subscription, connection)
         }
         catch let e {
@@ -385,7 +375,7 @@
             return Disposables.create()
         }
     }
-    
+
     func on(_ event: Event<ResultType>) {
         self.forwardOn(event)
         switch event {
@@ -399,17 +389,17 @@
 final private class Multicast<S: SubjectType, R>: Producer<R> {
     typealias SubjectSelectorType = () throws -> S
     typealias SelectorType = (Observable<S.E>) throws -> Observable<R>
-    
+
     fileprivate let _source: Observable<S.SubjectObserverType.E>
     fileprivate let _subjectSelector: SubjectSelectorType
     fileprivate let _selector: SelectorType
-    
+
     init(source: Observable<S.SubjectObserverType.E>, subjectSelector: @escaping SubjectSelectorType, selector: @escaping SelectorType) {
         self._source = source
         self._subjectSelector = subjectSelector
         self._selector = selector
     }
-    
+
     override func run<O: ObserverType>(_ observer: O, cancel: Cancelable) -> (sink: Disposable, subscription: Disposable) where O.E == R {
         let sink = MulticastSink(parent: self, observer: observer, cancel: cancel)
         let subscription = sink.run()
