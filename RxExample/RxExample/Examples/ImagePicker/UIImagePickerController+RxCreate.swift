//
//  UIImagePickerController+RxCreate.swift
//  RxExample
//
//  Created by Krunoslav Zaher on 1/10/16.
//  Copyright © 2016 Krunoslav Zaher. All rights reserved.
//

import Foundation
import UIKit
#if !RX_NO_MODULE
    import RxSwift
    import RxCocoa
#endif

func dismissViewController(_ viewController: UIViewController, animated: Bool) {
    if viewController.isBeingDismissed || viewController.isBeingPresented {
        DispatchQueue.main.async {
            dismissViewController(viewController, animated: animated)
        }

        return
    }

    if viewController.presentingViewController != nil {
        viewController.dismiss(animated: animated, completion: nil)
    }
}

extension Reactive where Base: UIImagePickerController {
    static func createWithParent(_ parent: UIViewController?, animated: Bool = true, configureImagePicker: (UIImagePickerController) throws -> () = { x in }) -> Observable<UIImagePickerController> {
        return Observable.create { [weak parent] observer in
            let imagePicker = UIImagePickerController()
            let dismissDisposable = imagePicker
<<<<<<< HEAD
                .rx.didCancel
                .subscribeNext({ [weak imagePicker] in
=======
                .rx_didCancel
                .subscribe(onNext: { [weak imagePicker] in
>>>>>>> 4f54c9bf
                    guard let imagePicker = imagePicker else {
                        return
                    }
                    dismissViewController(imagePicker, animated: animated)
                })
            
            do {
                try configureImagePicker(imagePicker)
            }
            catch let error {
                observer.on(.error(error))
                return Disposables.create()
            }

            guard let parent = parent else {
                observer.on(.completed)
                return Disposables.create()
            }

            parent.present(imagePicker, animated: animated, completion: nil)
            observer.on(.next(imagePicker))
            
            return Disposables.create(dismissDisposable, Disposables.create {
                    dismissViewController(imagePicker, animated: animated)
                })
        }
    }
}<|MERGE_RESOLUTION|>--- conflicted
+++ resolved
@@ -31,14 +31,9 @@
     static func createWithParent(_ parent: UIViewController?, animated: Bool = true, configureImagePicker: (UIImagePickerController) throws -> () = { x in }) -> Observable<UIImagePickerController> {
         return Observable.create { [weak parent] observer in
             let imagePicker = UIImagePickerController()
-            let dismissDisposable = imagePicker
-<<<<<<< HEAD
-                .rx.didCancel
-                .subscribeNext({ [weak imagePicker] in
-=======
-                .rx_didCancel
+            let dismissDisposable = imagePicker.rx
+                .didCancel
                 .subscribe(onNext: { [weak imagePicker] in
->>>>>>> 4f54c9bf
                     guard let imagePicker = imagePicker else {
                         return
                     }
