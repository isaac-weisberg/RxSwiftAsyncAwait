--- conflicted
+++ resolved
@@ -86,36 +86,22 @@
 This is how they can be used:
 
 ```swift
-<<<<<<< HEAD
 view.rx.observe(CGRect.self, "frame")
     .subscribe(onNext: { frame in
         print("Got new frame \(frame)")
     })
     .addDisposableTo(disposeBag)
-=======
-view.rx_observe(CGRect.self, "frame")
-    .subscribe(onNext: { frame in
-        print("Got new frame \(frame)")
-    })
->>>>>>> 79829df2
 ```
 
 or
 
 ```swift
 someSuspiciousViewController
-<<<<<<< HEAD
     .rx.observeWeakly(Bool.self, "behavingOk")
     .subscribe(onNext: { behavingOk in
         print("Cats can purr? \(behavingOk)")
     })
     .addDisposableTo(disposeBag)
-=======
-    .rx_observeWeakly(Bool.self, "behavingOk")
-    .subscribe(onNext: { behavingOk in
-        print("Cats can purr? \(behavingOk)")
-    })
->>>>>>> 79829df2
 ```
 
 ### Notifications
@@ -163,10 +149,7 @@
     .subscribe(onNext: { results in
       // bind to ui
     })
-<<<<<<< HEAD
     .addDisposableTo(disposeBag)
-=======
->>>>>>> 79829df2
 ```
 
 There are no additional flags or fields required. Rx takes care of all that transient mess.
@@ -219,10 +202,7 @@
 .subscribe(onNext: { user, friends in
     // bind them to the user interface
 })
-<<<<<<< HEAD
 .addDisposableTo(disposeBag)
-=======
->>>>>>> 79829df2
 ```
 
 So what if those APIs return results on a background thread, and binding has to happen on the main UI thread? There is `observeOn`.
@@ -238,10 +218,7 @@
 .subscribe(onNext: { user, friends in
     // bind them to the user interface
 })
-<<<<<<< HEAD
 .addDisposableTo(disposeBag)
-=======
->>>>>>> 79829df2
 ```
 
 There are many more practical use cases where Rx really shines.
